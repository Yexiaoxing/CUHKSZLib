#!/bin/bash

echo 'Setting up the script...'
# Exit with nonzero exit code if anything fails
set -e

DOXYGEN_VER=doxygen-1.8.13
DOXYGEN_TAR=${DOXYGEN_VER}.linux.bin.tar.gz
DOXYGEN_URL="http://ftp.stack.nl/pub/users/dimitri/${DOXYGEN_TAR}"
DOXYGEN_BIN="/usr/local/bin/doxygen"
wget -O - "${DOXYGEN_URL}" | \
		tar xz -C ${TMPDIR-/tmp} ${DOXYGEN_VER}/bin/doxygen
export PATH="${TMPDIR-/tmp}/${DOXYGEN_VER}/bin:$PATH"

################################################################################
##### Generate the Doxygen code documentation and log the output.          #####
echo 'Generating Doxygen code documentation...'
# Redirect both stderr and stdout to the log file AND the console.
<<<<<<< HEAD
doxygen $DOXYFILE 2>&1 | tee doxygen.log

################################################################################
##### Upload the documentation to the gh-pages branch of the repository.   #####
# Only upload if Doxygen successfully created the documentation.
# Check this by verifying that the html directory and the file html/index.html
# both exist. This is a good indication that Doxygen did it's work.
if [ -f "index.html" ]; then

    echo 'Uploading documentation to the gh-pages branch...'
    # Add everything in this directory (the Doxygen code documentation) to the
    # gh-pages branch.
    # GitHub is smart enough to know which files have changed and which files have
    # stayed the same and will only update the changed files.
    git add --all

    # Commit the added files with a title and description containing the Travis CI
    # build number and the GitHub commit reference that issued this build.
    git commit -m "Deploy code docs to GitHub Pages Travis build: ${TRAVIS_BUILD_NUMBER}" -m "Commit: ${TRAVIS_COMMIT}"

    # Force push to the remote gh-pages branch.
    # The ouput is redirected to /dev/null to hide any sensitive credential data
    # that might otherwise be exposed.
    git push --force "https://${GH_REPO_TOKEN}@${GH_REPO_REF}" > /dev/null 2>&1
else
    echo '' >&2
    echo 'Warning: No documentation (html) files have been found!' >&2
    echo 'Warning: Not going to push the documentation to GitHub!' >&2
    exit 1
fi
=======
doxygen Doxyfile 2>&1 | tee doxygen.log
>>>>>>> 1cdab40f
<|MERGE_RESOLUTION|>--- conflicted
+++ resolved
@@ -16,37 +16,4 @@
 ##### Generate the Doxygen code documentation and log the output.          #####
 echo 'Generating Doxygen code documentation...'
 # Redirect both stderr and stdout to the log file AND the console.
-<<<<<<< HEAD
-doxygen $DOXYFILE 2>&1 | tee doxygen.log
-
-################################################################################
-##### Upload the documentation to the gh-pages branch of the repository.   #####
-# Only upload if Doxygen successfully created the documentation.
-# Check this by verifying that the html directory and the file html/index.html
-# both exist. This is a good indication that Doxygen did it's work.
-if [ -f "index.html" ]; then
-
-    echo 'Uploading documentation to the gh-pages branch...'
-    # Add everything in this directory (the Doxygen code documentation) to the
-    # gh-pages branch.
-    # GitHub is smart enough to know which files have changed and which files have
-    # stayed the same and will only update the changed files.
-    git add --all
-
-    # Commit the added files with a title and description containing the Travis CI
-    # build number and the GitHub commit reference that issued this build.
-    git commit -m "Deploy code docs to GitHub Pages Travis build: ${TRAVIS_BUILD_NUMBER}" -m "Commit: ${TRAVIS_COMMIT}"
-
-    # Force push to the remote gh-pages branch.
-    # The ouput is redirected to /dev/null to hide any sensitive credential data
-    # that might otherwise be exposed.
-    git push --force "https://${GH_REPO_TOKEN}@${GH_REPO_REF}" > /dev/null 2>&1
-else
-    echo '' >&2
-    echo 'Warning: No documentation (html) files have been found!' >&2
-    echo 'Warning: Not going to push the documentation to GitHub!' >&2
-    exit 1
-fi
-=======
-doxygen Doxyfile 2>&1 | tee doxygen.log
->>>>>>> 1cdab40f
+doxygen Doxyfile 2>&1 | tee doxygen.log