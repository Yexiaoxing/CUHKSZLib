#include <string>

#include "json/Json.h"

#include "gtest/gtest.h"

TEST(Json, DumpJson) {
  cuhksz::JSONObject obj;
  // Create a new Array as a field of an Object.
  obj["array"] = cuhksz::JSONObject::Array(true, "Two", 3, 4.0);

  // Create a new Object as a field of another Object.
  obj["obj"] = cuhksz::JSONObject::Object();
  // Assign to one of the inner object's fields
  obj["obj"]["inner"] = "Inside";

  // We don't need to specify the type of the JSON object:
  obj["new"]["some"]["deep"]["key"] = "Value";
  obj["array2"].append(false, "three");

  // We can also parse a string into a JSON object:
  obj["parsed"] = cuhksz::loadJSON("[ { \"Key\" : \"Value\" }, false ]");

  std::string result = R"({
  "array" : [true, "Two", 3, 4.000000],
  "array2" : [false, "three"],
  "new" : {
    "some" : {
      "deep" : {
        "key" : "Value"
      }
    }
  },
  "obj" : {
    "inner" : "Inside"
  },
  "parsed" : [{
      "Key" : "Value"
    }, false]
})";
  std::string dump = obj.dump();
  EXPECT_EQ(dump, result);
}

TEST(Json, LoadJson) {
  std::string json = R"({
  "array" : [true, "Two", 3, 4.000000],
  "array2" : [false, "three"],
  "new" : {
    "some" : {
      "deep" : {
        "key" : "Value"
      }
    }
  },
  "obj" : {
    "inner" : "Inside"
  },
  "parsed" : [{
      "Key" : "Value"
    }, false]
})";
  auto jsonObject = cuhksz::loadJSON(json);
  EXPECT_EQ((std::string)jsonObject["new"]["some"]["deep"]["key"], "Value");
}

TEST(Json, loadWithInitList) {
  cuhksz::JSONObject obj = {
      "array",  cuhksz::JSONObject::Array(true, "Two", 3, 4.0),
      "obj",    {"inner", "Inside"},
      "new",    {"some", {"deep", {"key", "Value"}}},
      "array2", cuhksz::JSONObject::Array(false, "three"),
      "s",      "string"};
  cuhksz::JSONObject obj2 = {
      "Key",
      1,
      "Key3",
      true,
      "Key4",
      nullptr,
      "Key2",
      {"Key4", "VALUE", "Arr", cuhksz::JSONObject::Array(1, "Str", false)}};
  EXPECT_EQ((std::string)obj["obj"]["inner"], "Inside");
  EXPECT_EQ((bool)obj2["Key3"], true);
}

TEST(Json, arrayTest) {
  cuhksz::JSONObject array;

  array[2] = "Test2";
  array[1] = "Test1";
  array[0] = "Test0";
  array[3] = "Test4";
  EXPECT_EQ((std::string)array[0], "Test0");
  EXPECT_EQ((std::string)array[1], "Test1");
  EXPECT_EQ((std::string)array[2], "Test2");
  EXPECT_EQ((std::string)array[3], "Test4");

  // Arrays can be nested:
  cuhksz::JSONObject Array2;

  Array2[2][0][1] = true;

  EXPECT_EQ((bool)Array2[2][0][1], true);
}

TEST(Json, primTest) {
  cuhksz::JSONObject obj;
  obj = false;
  EXPECT_EQ((bool) obj, false);
  obj = "Test String";
  EXPECT_EQ((std::string) obj, "Test String");
  obj = 2.2;
  EXPECT_NEAR((float) obj, (float) 2.2, 0.0001);
<<<<<<< HEAD
  obj = 3;
  EXPECT_EQ((int)obj, 3);
=======
  obj = 3;  EXPECT_EQ((int)obj, 3);
>>>>>>> 0d60209a
}

TEST(Json, iterTest) {
  cuhksz::JSONObject array = cuhksz::JSONObject::Build(cuhksz::JSONObject::Type::Array);
  cuhksz::JSONObject obj = cuhksz::JSONObject::Build(cuhksz::JSONObject::Type::Object);

  array[0] = "Test0";
  array[1] = "Test1";
  array[2] = "Test2";
  array[3] = "Test3";

  obj["Key0"] = "Value0";
  obj["Key1"] = "Value1";
  obj["Key2"] = "Value2";

  int count = 0;
  for (auto &j : array.ArrayRange()){
    EXPECT_EQ((std::string)j, std::string("Test") + std::to_string(count++));
  }

  count = 0;
  for (auto &j : obj.ObjectRange()){
    EXPECT_EQ((std::string)j.first, std::string("Key") + std::to_string(count));
    EXPECT_EQ((std::string)j.second, std::string("Value") + std::to_string(count++));
  }

}<|MERGE_RESOLUTION|>--- conflicted
+++ resolved
@@ -66,11 +66,11 @@
 
 TEST(Json, loadWithInitList) {
   cuhksz::JSONObject obj = {
-      "array",  cuhksz::JSONObject::Array(true, "Two", 3, 4.0),
-      "obj",    {"inner", "Inside"},
-      "new",    {"some", {"deep", {"key", "Value"}}},
+      "array", cuhksz::JSONObject::Array(true, "Two", 3, 4.0),
+      "obj", {"inner", "Inside"},
+      "new", {"some", {"deep", {"key", "Value"}}},
       "array2", cuhksz::JSONObject::Array(false, "three"),
-      "s",      "string"};
+      "s", "string"};
   cuhksz::JSONObject obj2 = {
       "Key",
       1,
@@ -107,17 +107,13 @@
 TEST(Json, primTest) {
   cuhksz::JSONObject obj;
   obj = false;
-  EXPECT_EQ((bool) obj, false);
+  EXPECT_EQ((bool)obj, false);
   obj = "Test String";
-  EXPECT_EQ((std::string) obj, "Test String");
+  EXPECT_EQ((std::string)obj, "Test String");
   obj = 2.2;
-  EXPECT_NEAR((float) obj, (float) 2.2, 0.0001);
-<<<<<<< HEAD
+  EXPECT_NEAR((float)obj, (float)2.2, 0.0001);
   obj = 3;
   EXPECT_EQ((int)obj, 3);
-=======
-  obj = 3;  EXPECT_EQ((int)obj, 3);
->>>>>>> 0d60209a
 }
 
 TEST(Json, iterTest) {
@@ -134,12 +130,12 @@
   obj["Key2"] = "Value2";
 
   int count = 0;
-  for (auto &j : array.ArrayRange()){
+  for (auto &j : array.ArrayRange()) {
     EXPECT_EQ((std::string)j, std::string("Test") + std::to_string(count++));
   }
 
   count = 0;
-  for (auto &j : obj.ObjectRange()){
+  for (auto &j : obj.ObjectRange()) {
     EXPECT_EQ((std::string)j.first, std::string("Key") + std::to_string(count));
     EXPECT_EQ((std::string)j.second, std::string("Value") + std::to_string(count++));
   }
