#include <string>

#include "json/Json.h"

#include "gtest/gtest.h"

TEST(Json, DumpJson) {
  cuhksz::JSONObject obj;
  // Create a new Array as a field of an Object.
  obj["array"] = cuhksz::JSONObject::Array(true, "Two", 3, 4.0);

  // Create a new Object as a field of another Object.
  obj["obj"] = cuhksz::JSONObject::Object();
  // Assign to one of the inner object's fields
  obj["obj"]["inner"] = "Inside";

  // We don't need to specify the type of the JSON object:
  obj["new"]["some"]["deep"]["key"] = "Value";
  obj["array2"].append(false, "three");

  // We can also parse a string into a JSON object:
  obj["parsed"] = cuhksz::loadJSON("[ { \"Key\" : \"Value\" }, false ]");

  std::string result = R"({
  "array" : [true, "Two", 3, 4.000000],
  "array2" : [false, "three"],
  "new" : {
    "some" : {
      "deep" : {
        "key" : "Value"
      }
    }
  },
  "obj" : {
    "inner" : "Inside"
  },
  "parsed" : [{
      "Key" : "Value"
    }, false]
})";
  std::string dump = obj.dump();
  EXPECT_EQ(dump, result);
}

TEST(Json, LoadJson) {
  std::string json = R"({
  "array" : [true, "Two", 3, 4.000000],
  "array2" : [false, "three"],
  "new" : {
    "some" : {
      "deep" : {
        "key" : "Value"
      }
    }
  },
  "obj" : {
    "inner" : "Inside"
  },
  "parsed" : [{
      "Key" : "Value"
    }, false]
})";
  auto jsonObject = cuhksz::loadJSON(json);
  EXPECT_EQ((std::string)jsonObject["new"]["some"]["deep"]["key"], "Value");
}

TEST(Json, loadWithInitList) {
  cuhksz::JSONObject obj = {
      "array",  cuhksz::JSONObject::Array(true, "Two", 3, 4.0),
      "obj",    {"inner", "Inside"},
      "new",    {"some", {"deep", {"key", "Value"}}},
      "array2", cuhksz::JSONObject::Array(false, "three"),
      "s",      "string"};
  cuhksz::JSONObject obj2 = {
      "Key",
      1,
      "Key3",
      true,
      "Key4",
      nullptr,
      "Key2",
      {"Key4", "VALUE", "Arr", cuhksz::JSONObject::Array(1, "Str", false)}};
  EXPECT_EQ((std::string)obj["obj"]["inner"], "Inside");
  EXPECT_EQ((bool)obj2["Key3"], true);
}

TEST(Json, arrayTest) {
  cuhksz::JSONObject array;

  array[2] = "Test2";
  array[1] = "Test1";
  array[0] = "Test0";
  array[3] = "Test4";
  EXPECT_EQ((std::string)array[0], "Test0");
  EXPECT_EQ((std::string)array[1], "Test1");
  EXPECT_EQ((std::string)array[2], "Test2");
  EXPECT_EQ((std::string)array[3], "Test4");

  // Arrays can be nested:
  cuhksz::JSONObject Array2;

  Array2[2][0][1] = true;

  EXPECT_EQ((bool)Array2[2][0][1], true);
}

TEST(Json, primTest) {
  cuhksz::JSONObject obj;
  obj = false;
  EXPECT_EQ((bool)obj, false);
  obj = "Test String";
  EXPECT_EQ((std::string)obj, "Test String");
  obj = 2.2;
  EXPECT_NEAR((float)obj, (float)2.2, 0.0001);
  obj = 3;
  EXPECT_EQ((int)obj, 3);
}

TEST(Json, iterTest) {
  cuhksz::JSONObject array =
      cuhksz::JSONObject::Build(cuhksz::JSONObject::Type::Array);
  cuhksz::JSONObject obj =
      cuhksz::JSONObject::Build(cuhksz::JSONObject::Type::Object);

  array[0] = "Test0";
  array[1] = "Test1";
  array[2] = "Test2";
  array[3] = "Test3";

  obj["Key0"] = "Value0";
  obj["Key1"] = "Value1";
  obj["Key2"] = "Value2";

  int count = 0;
  for (auto &j : array.ArrayRange()) {
    EXPECT_EQ((std::string)j, std::string("Test") + std::to_string(count++));
  }

  count = 0;
  for (auto &j : obj.ObjectRange()) {
    EXPECT_EQ((std::string)j.first, std::string("Key") + std::to_string(count));
    EXPECT_EQ((std::string)j.second,
              std::string("Value") + std::to_string(count++));
  }
<<<<<<< HEAD

}

TEST(Json, loadJSONFailure) {
  std::string json = R"({"array" : ][true, "Two", 3, 4.000000],)";
  EXPECT_EXIT(cuhksz::loadJSON(json),  ::testing::ExitedWithCode(1), ".* Parse: Unknown starting character .*");

  json = R"({"array" : [true, "Two[】"3, 4.000000]})";
  EXPECT_EXIT(cuhksz::loadJSON(json),  ::testing::ExitedWithCode(1), ".*Array: Expected.*");

  json = R"({"array", [true, "Two[】"3, 4.000000]})";
  EXPECT_EXIT(cuhksz::loadJSON(json),  ::testing::ExitedWithCode(1), ".*Object: Expected colon.*");

  json = R"({"array": [true, "Two[】", 3, 4.000000]/})";
  EXPECT_EXIT(cuhksz::loadJSON(json),  ::testing::ExitedWithCode(1), ".*Object: Expected comma.*");

  json = R"({"array": [true, "Two[】\u%9P", 3, 4.000000]})";
  EXPECT_EXIT(cuhksz::loadJSON(json),  ::testing::ExitedWithCode(1), ".*String: Expected hex character in unicode escape.*");

  json = R"({"array": [trlue, "Two[】\u%9P", 3, 4.000000]})";
  EXPECT_EXIT(cuhksz::loadJSON(json),  ::testing::ExitedWithCode(1), ".*Bool: Expected 'true' or 'false', found.*");
=======
>>>>>>> 0331bb71
}<|MERGE_RESOLUTION|>--- conflicted
+++ resolved
@@ -142,8 +142,6 @@
     EXPECT_EQ((std::string)j.second,
               std::string("Value") + std::to_string(count++));
   }
-<<<<<<< HEAD
-
 }
 
 TEST(Json, loadJSONFailure) {
@@ -164,6 +162,4 @@
 
   json = R"({"array": [trlue, "Two[】\u%9P", 3, 4.000000]})";
   EXPECT_EXIT(cuhksz::loadJSON(json),  ::testing::ExitedWithCode(1), ".*Bool: Expected 'true' or 'false', found.*");
-=======
->>>>>>> 0331bb71
 }