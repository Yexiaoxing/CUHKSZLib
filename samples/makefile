--- conflicted
+++ resolved
@@ -2,14 +2,8 @@
 LDLIBS = -L../build -lcuhkszlib
 CXXFLAGS = -std=c++11 -Wall $(INCLUDE)
 
-<<<<<<< HEAD
-all: random trie
+all: random trie stringCast
 
 random: random.cpp
-
 trie: trie.cpp
-=======
-all: random stringCast
-random: random.cpp
-stringCast: stringCast.cpp
->>>>>>> f4206c71
+stringCast: stringCast.cpp