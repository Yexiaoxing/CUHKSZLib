--- conflicted
+++ resolved
@@ -1,11 +1,4 @@
 #include <iostream>
-<<<<<<< HEAD
-
-int main() {
-  std::cout << "Casting string 12345 to ";
-  std::cout << typeid(cuhksz::stringCast<int>("12345")).name() << std::endl;
-  std::cout << "Result: " << (int)cuhksz::stringCast<int>("12345");
-=======
 #include <typeinfo>
 #include "string_utils.h"
 using namespace cuhksz;
@@ -13,6 +6,5 @@
 int main() {
   std::cout << "Casting string 12345 to ";
   std::cout << typeid(stringCast<int>("12345")).name() << std::endl;
-  std::cout << "Result: " << stringCast<int>("12345") << std::endl;
->>>>>>> fdbec6bc
+  std::cout << "Result: " << (int) stringCast<int>("12345") << std::endl;
 }