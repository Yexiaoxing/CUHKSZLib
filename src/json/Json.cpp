#include "json/Json.h"

#include <cmath>
#include <deque>
#include <map>
#include <string>

#include "string_utils/StringCast.h"
#include "utils/error.h"

namespace cuhksz {
namespace {
JSONObject parse_next(const std::string &str, size_t &offset);

void skip_whitespaces(const std::string &str, size_t &offset) {
  while (isspace(str[offset])) ++offset;
}

JSONObject parse_object(const std::string &str, size_t &offset) {
  JSONObject Object = JSONObject::Build(JSONObject::Type::Object);

  ++offset;
  skip_whitespaces(str, offset);
  if (str[offset] == '}') {
    ++offset;
    return Object;
  }

  while (true) {
    JSONObject Key = parse_next(str, offset);
    skip_whitespaces(str, offset);
    if (str[offset] != ':') {
      error("ERROR: Object: Expected colon, found '" +
            std::string(1, str[offset]) + "'");
      break;
    }
    skip_whitespaces(str, ++offset);
    JSONObject Value = parse_next(str, offset);
    Object[Key.toString()] = Value;

    skip_whitespaces(str, offset);
    if (str[offset] == ',') {
      ++offset;
      continue;
    } else if (str[offset] == '}') {
      ++offset;
      break;
    } else {
      error("ERROR: Object: Expected comma, found '" +
            std::string(1, str[offset]) + "'");
      break;
    }
  }

  return Object;
}

JSONObject parse_array(const std::string &str, size_t &offset) {
  JSONObject Array = JSONObject::Build(JSONObject::Type::Array);
  unsigned index = 0;

  ++offset;
  skip_whitespaces(str, offset);
  if (str[offset] == ']') {
    ++offset;
    return Array;
  }

  while (true) {
    Array[index++] = parse_next(str, offset);
    skip_whitespaces(str, offset);

    if (str[offset] == ',') {
      ++offset;
      continue;
    } else if (str[offset] == ']') {
      ++offset;
      break;
    } else {
      error("Array: Expected ',' or ']', found '" +
            std::string(1, str[offset]) + "'");
    }
  }

  return Array;
}

JSONObject parse_string(const std::string &str, size_t &offset) {
  JSONObject String;
  std::string val;
  for (char c = str[++offset]; c != '\"'; c = str[++offset]) {
    if (c == '\\') {
      switch (str[++offset]) {
        case '\"':
          val += '\"';
          break;
        case '\\':
          val += '\\';
          break;
        case '/':
          val += '/';
          break;
        case 'b':
          val += '\b';
          break;
        case 'f':
          val += '\f';
          break;
        case 'n':
          val += '\n';
          break;
        case 'r':
          val += '\r';
          break;
        case 't':
          val += '\t';
          break;
        case 'u': {
          val += "\\u";
          for (unsigned i = 1; i <= 4; ++i) {
            c = str[offset + i];
            if ((c >= '0' && c <= '9') || (c >= 'a' && c <= 'f') ||
                (c >= 'A' && c <= 'F')) {
              val += c;
            } else {
              error(
                  "String: Expected hex character in unicode escape, found '" +
                  std::string(1, c) + "'");
            }
          }
          offset += 4;
        } break;
        default:
          val += '\\';
          break;
      }
    } else {
      val += c;
    }
  }
  ++offset;
  String = val;
  return String;
}

JSONObject parse_number(const std::string &str, size_t &offset) {
  JSONObject Number;
  std::string val, exp_str;
  char c;
  bool isDouble = false;
  long exp = 0;
  while (true) {
    c = str[offset++];
    if ((c == '-') || (c >= '0' && c <= '9')) {
      val += c;
    } else if (c == '.') {
      val += c;
      isDouble = true;
    } else {
      break;
    }
  }
  if (c == 'E' || c == 'e') {
    c = str[offset++];
    if (c == '-') {
      ++offset;
      exp_str += '-';
    }
    while (true) {
      c = str[offset++];
      if (c >= '0' && c <= '9') {
        exp_str += c;
      } else if (!isspace(c) && c != ',' && c != ']' && c != '}') {
        error("Number: Expected a number for exponent, found '" +
              std::string(1, c) + "'");
      } else {
        break;
      }
    }
    exp = cuhksz::stringCast<long>(exp_str);
  } else if (!isspace(c) && c != ',' && c != ']' && c != '}') {
    error("Number: unexpected character '" + std::string(1, c) + "'");
  }
  --offset;

  if (isDouble)
    Number = (int)cuhksz::stringCast<int>(val) * std::pow(10, exp);
  else if (!exp_str.empty())
    Number = (int)cuhksz::stringCast<int>(val) * std::pow(10, exp);
  else
    Number = (int)cuhksz::stringCast<int>(val);
  return Number;
}

JSONObject parse_bool(const std::string &str, size_t &offset) {
  JSONObject Bool;
  if (str.substr(offset, 4) == "true") {
    Bool = true;
  } else if (str.substr(offset, 5) == "false") {
    Bool = false;
  } else {
    error("Bool: Expected 'true' or 'false', found '" + str.substr(offset, 5) +
          "'");
  }
  offset += (Bool.toBool() ? 4 : 5);
  return Bool;
}

JSONObject parse_null(const std::string &str, size_t &offset) {
  JSONObject Null;
  if (str.substr(offset, 4) != "null")
    error("Null: Expected 'null', found '" + str.substr(offset, 4) + "'");
  offset += 4;
  return Null;
}

JSONObject parse_next(const std::string &str, size_t &offset) {
  char value;
  skip_whitespaces(str, offset);
  value = str[offset];
  switch (value) {
    case '[':
      return parse_array(str, offset);
    case '{':
      return parse_object(str, offset);
    case '\"':
      return parse_string(str, offset);
    case 't':
    case 'f':
      return parse_bool(str, offset);
    case 'n':
      return parse_null(str, offset);
    default:
      if ((value <= '9' && value >= '0') || value == '-')
        return parse_number(str, offset);
  }
  error("Parse: Unknown starting character '" + std::string(1, value) + "'");
}
}  // namespace
JSONObject::JSONObject() : Data(), objType(Type::Null) {}

JSONObject::JSONObject(std::initializer_list<JSONObject> list) : JSONObject() {
  setType(Type::Object);
  for (auto i = list.begin(), e = list.end(); i != e; ++i, ++i)
    operator[](i->toString()) = *std::next(i);
}

JSONObject::JSONObject(JSONObject &&other)
    : Data(other.Data), objType(other.objType) {
  other.objType = Type::Null;
  other.Data.Map = nullptr;
}

JSONObject::~JSONObject() { clearData(); }

void JSONObject::setType(Type type) {
  if (type == objType) return;

  clearData();

  switch (type) {
    case Type::Null:
      Data.Map = nullptr;
      break;
    case Type::Object:
      Data.Map = new std::map<std::string, JSONObject>();
      break;
    case Type::Array:
      Data.List = new std::deque<JSONObject>();
      break;
    case Type::String:
      Data.String = new std::string();
      break;
    case Type::Float:
      Data.Float = 0.0;
      break;
    case Type::Integral:
      Data.Int = 0;
      break;
    case Type::Boolean:
      Data.Bool = false;
      break;
  }
  objType = type;
}

void JSONObject::clearData() {
  switch (objType) {
    case Type::Object:
      delete Data.Map;
      break;
    case Type::Array:
      delete Data.List;
      break;
    case Type::String:
      delete Data.String;
      break;
    default: {}
  }
}

JSONObject::JSONObject(const JSONObject &src) {
  switch (src.objType) {
    case Type::Object:
      Data.Map = new std::map<std::string, JSONObject>(src.Data.Map->begin(),
                                                       src.Data.Map->end());
      break;
    case Type::Array:
      Data.List = new std::deque<JSONObject>(src.Data.List->begin(),
                                             src.Data.List->end());
      break;
    case Type::String:
      Data.String = new std::string(*src.Data.String);
      break;
    default:
      Data = src.Data;
  }
  objType = src.objType;
}

JSONObject &JSONObject::operator=(JSONObject &&src) {
  clearData();
  Data = src.Data;
  objType = src.objType;
  src.Data.Map = nullptr;
  src.objType = Type::Null;
  return *this;
}

JSONObject &JSONObject::operator=(const JSONObject &src) {
  clearData();
  switch (src.objType) {
    case Type::Object:
      Data.Map = new std::map<std::string, JSONObject>(src.Data.Map->begin(),
                                                       src.Data.Map->end());
      break;
    case Type::Array:
      Data.List = new std::deque<JSONObject>(src.Data.List->begin(),
                                             src.Data.List->end());
      break;
    case Type::String:
      Data.String = new std::string(*src.Data.String);
      break;
    default:
      Data = src.Data;
  }
  objType = src.objType;
  return *this;
}

JSONObject &JSONObject::operator[](const char key[]) {
  setType(Type::Object);
  std::string k = std::string(key);
  return Data.Map->operator[](k);
}

JSONObject &JSONObject::operator[](const std::string &key) {
  setType(Type::Object);
  return Data.Map->operator[](key);
}

JSONObject &JSONObject::operator[](int index) {
  setType(Type::Array);
  if (index >= (int)Data.List->size())
    Data.List->resize((unsigned long)(index + 1));
  return Data.List->operator[]((unsigned long)index);
}

JSONObject &JSONObject::at(const std::string &key) { return operator[](key); }

const JSONObject &JSONObject::at(const std::string &key) const {
  return Data.Map->operator[](key);
}

JSONObject &JSONObject::at(unsigned index) { return operator[](index); }

const JSONObject &JSONObject::at(unsigned index) const {
  return Data.List->at(index);
}

<<<<<<< HEAD
unsigned long JSONObject::length() const {
  return objType == Type::Array ? Data.List->size() : (unsigned long)-1;
=======
int JSONObject::length() const {
  return (int) (objType == Type::Array ? Data.List->size() : -1);
>>>>>>> 47937369
}

bool JSONObject::hasKey(const std::string &key) const {
  return objType == Type::Object ? Data.Map->find(key) != Data.Map->end()
                                 : false;
}

<<<<<<< HEAD
unsigned long JSONObject::size() const {
  return objType == Type::Object
             ? Data.Map->size()
             : objType == Type::Array ? Data.List->size() : (unsigned long)-1;
=======
int JSONObject::size() const {
  return (int) (objType == Type::Object ?
                         Data.Map->size() :
           objType == Type::Array ?
           Data.List->size() :
           -1);
>>>>>>> 47937369
}

std::string JSONObject::toString() const {
  return objType == Type::String ? jsonEscape(*Data.String) : std::string("");
}

double JSONObject::toDouble() const {
  return objType == Type::Float ? Data.Float : 0.0;
}

float JSONObject::toFloat() const {
  return (float)(objType == Type::Float ? Data.Float : 0.0);
}

int JSONObject::toInt() const {
  return objType == Type::Integral ? Data.Int : 0;
}

<<<<<<< HEAD
long JSONObject::toLong() const {
  return (long)(objType == Type::Integral ? Data.Int : 0);
}

=======
>>>>>>> 47937369
bool JSONObject::toBool() const {
  return objType == Type::Boolean ? Data.Bool : false;
}

JSONObject::operator std::string() const { return toString(); }

JSONObject::operator float() const { return toFloat(); }

JSONObject::operator double() const { return toDouble(); }

<<<<<<< HEAD
JSONObject::operator long() const { return toLong(); }

JSONObject::operator int() const { return toInt(); }
=======
JSONObject::operator int() const {
  return toInt();
}
>>>>>>> 47937369

JSONObject::operator bool() const { return toBool(); }

std::string JSONObject::dump(int depth, std::string tab) const {
  std::string pad = "";
  for (int i = 0; i < depth; ++i, pad += tab) {
  }

  switch (objType) {
    case Type::Null:
      return "null";
    case Type::Object: {
      std::string s = "{\n";
      bool skip = true;
      for (auto &p : *Data.Map) {
        if (!skip) s += ",\n";
        s += (pad + "\"" + p.first + "\" : " + p.second.dump(depth + 1, tab));
        skip = false;
      }
      s += ("\n" + pad.erase(0, 2) + "}");
      return s;
    }
    case Type::Array: {
      std::string s = "[";
      bool skip = true;
      for (auto &p : *Data.List) {
        if (!skip) s += ", ";
        s += p.dump(depth + 1, tab);
        skip = false;
      }
      s += "]";
      return s;
    }
    case Type::String:
      return "\"" + jsonEscape(*Data.String) + "\"";
    case Type::Float:
      return std::to_string(Data.Float);
    case Type::Integral:
      return std::to_string(Data.Int);
    case Type::Boolean:
      return Data.Bool ? "true" : "false";
  }
  return "";
}

std::ostream &operator<<(std::ostream &os, const JSONObject &json) {
  os << json.dump();
  return os;
}

JSONObject JSONObject::Array() {
  return JSONObject::Build(JSONObject::Type::Array);
}

JSONObject JSONObject::Object() {
  return JSONObject::Build(JSONObject::Type::Object);
}
JSONObject loadJSON(const std::string &str) {
  size_t offset = 0;
  return parse_next(str, offset);
}
}  // namespace cuhksz<|MERGE_RESOLUTION|>--- conflicted
+++ resolved
@@ -378,13 +378,9 @@
   return Data.List->at(index);
 }
 
-<<<<<<< HEAD
-unsigned long JSONObject::length() const {
-  return objType == Type::Array ? Data.List->size() : (unsigned long)-1;
-=======
+
 int JSONObject::length() const {
   return (int) (objType == Type::Array ? Data.List->size() : -1);
->>>>>>> 47937369
 }
 
 bool JSONObject::hasKey(const std::string &key) const {
@@ -392,19 +388,13 @@
                                  : false;
 }
 
-<<<<<<< HEAD
-unsigned long JSONObject::size() const {
-  return objType == Type::Object
-             ? Data.Map->size()
-             : objType == Type::Array ? Data.List->size() : (unsigned long)-1;
-=======
+
 int JSONObject::size() const {
   return (int) (objType == Type::Object ?
                          Data.Map->size() :
            objType == Type::Array ?
            Data.List->size() :
            -1);
->>>>>>> 47937369
 }
 
 std::string JSONObject::toString() const {
@@ -423,13 +413,6 @@
   return objType == Type::Integral ? Data.Int : 0;
 }
 
-<<<<<<< HEAD
-long JSONObject::toLong() const {
-  return (long)(objType == Type::Integral ? Data.Int : 0);
-}
-
-=======
->>>>>>> 47937369
 bool JSONObject::toBool() const {
   return objType == Type::Boolean ? Data.Bool : false;
 }
@@ -440,15 +423,9 @@
 
 JSONObject::operator double() const { return toDouble(); }
 
-<<<<<<< HEAD
-JSONObject::operator long() const { return toLong(); }
-
-JSONObject::operator int() const { return toInt(); }
-=======
 JSONObject::operator int() const {
   return toInt();
 }
->>>>>>> 47937369
 
 JSONObject::operator bool() const { return toBool(); }
 
