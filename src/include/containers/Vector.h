--- conflicted
+++ resolved
@@ -17,7 +17,6 @@
   typedef typename std::vector<ValueType> stlVector;
   typedef ValueType value_type;
 
-<<<<<<< HEAD
     Vector();
 
     /**
@@ -46,16 +45,9 @@
 		```
 	**/
     Vector(stlVector& stlVector2);
-=======
-  Vector();
-  explicit Vector(int n, ValueType value = ValueType());
-  Vector(std::initializer_list<ValueType> init);
-  Vector(stlVector& stlVector2);
->>>>>>> 34c7e993
 
   ~Vector();
 
-<<<<<<< HEAD
     /**
         Get the element at index.
         Return a reference to it.
@@ -231,61 +223,7 @@
     std::vector<ValueType> vec;
     void boundaryCheck(int index) const;
     void emptyCheck() const;
-=======
-  const ValueType& get(int index) const;
-  ValueType& get(int index);
-
-  ValueType& first();
-  const ValueType& first() const;
-
-  ValueType& last();
-  const ValueType& last() const;
-
-  ValueType& operator[](int index);
-  const ValueType& operator[](int index) const;
-
-  bool isEmpty() const;
-
-  int size() const;
-
-  void clear();
-
-  void insert(int index, const ValueType& value);
-
-  void erase(int index);
-
-  void set(int index, const ValueType& value);
-
-  void push(const ValueType& value);
-
-  ValueType pop();
-
-  stlVector toStlVector() { return vec; }
-
-  operator stlVector() { return vec; }
-
-  bool operator==(const Vector& v2);
-  bool operator!=(const Vector& v2);
-  bool operator<(const Vector& v2);
-  bool operator<=(const Vector& v2);
-  bool operator>(const Vector& v2);
-  bool operator>=(const Vector& v2);
-
-  typedef typename std::vector<ValueType>::iterator iterator;
-  typedef typename std::vector<ValueType>::const_iterator const_iterator;
-
-  iterator begin() { return vec.begin(); }
-  const_iterator begin() const { return vec.begin(); }
-
-  iterator end() { return vec.end(); }
-
-  const_iterator end() const { return vec.end(); }
-
- private:
-  std::vector<ValueType> vec;
-  void boundaryCheck(int index) const;
-  void emptyCheck() const;
->>>>>>> 34c7e993
+
 };
 
 template <typename ValueType>
