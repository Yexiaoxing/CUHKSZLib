--- conflicted
+++ resolved
@@ -17,7 +17,7 @@
   typedef typename std::list<ValueType> stlList;
   typedef ValueType value_type;
 
-<<<<<<< HEAD
+
 	List(); //constructor
 
 	/**
@@ -46,16 +46,10 @@
 		```
 	**/
 	List(stlList& stlList2);
-=======
-  List();  // constructor
-  explicit List(int n, ValueType value = ValueType());
-  List(std::initializer_list<ValueType> init);
-  List(stlList& stlList2);
->>>>>>> 34c7e993
 
   ~List();  // deconstructor
 
-<<<<<<< HEAD
+
 	/**
 		Assign a List to another List.
 	**/
@@ -208,58 +202,11 @@
 		Compare the contents of List and list2 lexicographically.
 	**/
 	bool operator >=(const List& list2);
-=======
-  List& operator=(const List& list2);
-
-  ValueType& first();
-  const ValueType& first() const;
-
-  ValueType& last();
-  const ValueType& last() const;
-
-  ValueType& operator[](int index);
-  const ValueType& operator[](int index) const;
-
-  bool isEmpty() const;
-
-  int size() const;
-
-  void clear();
-
-  void insert(int index, ValueType value);
-
-  void erase(int index);
-
-  void push(const ValueType& value);
-  void push_front(const ValueType& value);
-
-  ValueType pop();
-  ValueType pop_front();
-
-  void sort();
-
-  void reverse();
-
-  void merge(List& list2);
-
-  stlList toStlList() { return privateList; }
-
-  operator stlList() const { return privateList; }
-
-  bool operator==(const List& list2);
-  bool operator!=(const List& list2);
-  bool operator<(const List& list2);
-  bool operator<=(const List& list2);
-  bool operator>(const List& list2);
-  bool operator>=(const List& list2);
+
 
   typedef typename std::list<ValueType>::const_iterator const_iterator;
   typedef typename std::list<ValueType>::iterator iterator;
->>>>>>> 34c7e993
-
-  iterator begin() { return privateList.begin(); }
-
-<<<<<<< HEAD
+
 	/**
 		Return the begin iterator.
 	**/
@@ -294,19 +241,6 @@
 	void emptyCheck() const;
 
 }; //end list class
-=======
-  const_iterator begin() const { return privateList.begin(); }
-
-  iterator end() { return privateList.end(); }
-
-  const_iterator end() const { return privateList.end(); }
-
- private:
-  std::list<ValueType> privateList;
-  void boundaryCheck(int index) const;
-  void emptyCheck() const;
-};  // end list class
->>>>>>> 34c7e993
 
 /*-------Implementation-------*/
 
