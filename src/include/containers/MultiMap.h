#ifndef CUHKSZ_CONTAINERS_MULTIMAP
#define CUHKSZ_CONTAINERS_MULTIMAP

#include <map>
#include <utility>
#include "Set.h"

namespace cuhksz {
/**
	cuhksz::MultiMap is a container which similar to stl multimap except
	some simplifications and modifications of interface.
**/

template <typename KeyType, typename ValueType>
class MultiMap {
 public:
  typedef std::pair<const KeyType, ValueType> StdValueType;
  typedef std::multimap<KeyType, ValueType> stlMultimap;
  typedef ValueType value_type;

<<<<<<< HEAD
    MultiMap();

    /**
		Construct a MultiMap using a initializer_list.
        A key can be mapped to more than one value.
		Usage:
		```
		cuhksz::MultiMap<KeyType, ValueType> multim {
		{key1, value1},
        {key1, value2},
        {key2, value3},
	 	};
		```
	**/
    MultiMap( std::initializer_list<StdValueType> init );

    /**
        Initialize a MultiMap with a stl multimap.
        Usage:
        ```
        cuhksz::MultiMap<KeyType, ValueType> multim(stlMultimap);
        ```
    **/
    MultiMap( stlMultimap& stlMultimap2 );
=======
  MultiMap();
  MultiMap(const MultiMap& other);
  MultiMap(std::initializer_list<StdValueType> init);
  MultiMap(stlMultimap& stlMultimap2);
>>>>>>> 34c7e993

  ~MultiMap();

<<<<<<< HEAD
    /**
		Assign a MultiMap to another MultiMap.
	**/
    MultiMap& operator =(MultiMap& multimap2);

    /**
		Check if the MultiMap is empty.
	**/
    bool isEmpty() const;

    /**
        Return the size of the MultiMap.
    **/
    int size() const;

    /**
		Empty the MultiMap.
	**/
    void clear();

    /**
        Erase the value with correspond key.
    **/
    void erase(const KeyType& key);

    /**
        Return the number of value with correspond key.
    **/
    int count(const KeyType& key) const;
=======
  MultiMap& operator=(MultiMap& multimap2);

  bool isEmpty() const;

  int size() const;

  void clear();

  void erase(const KeyType& key);

  int count(const KeyType& key) const;
>>>>>>> 34c7e993

  typedef typename std::multimap<KeyType, ValueType>::iterator iterator;
  typedef
      typename std::multimap<KeyType, ValueType>::const_iterator const_iterator;

<<<<<<< HEAD
    /**
		Return a begin iterator.
	**/
    iterator begin() {
        return privateMultimap.begin();
    }

    /**
        Return a const iterator.
    **/
    const_iterator begin() const {
        return privateMultimap.begin();
    }

    /**
        Return a end iterator.
    **/
    iterator end() {
        return privateMultimap.end();
    }

    /**
        Return a const iterator.
    **/
    const_iterator end() const {
        return privateMultimap.end();
    }

    /**
        Return Set of value with correspond key.
        If the key does not exist, return a empty Set.
    **/
    Set<ValueType> find(const KeyType& key);

    /**
		Convert the MultiMap to stl multimap explicitly.
		Usage:
		```
		auto multim = MultiMap.toStlMultimap();
		```
	**/
    stlMultimap toStlMultimap() {
        return privateMultimap;
    }

    /**
		Convert the MultiMap to stl multimap implicitly.
		Usage:
		```
		std::multimap<KeyType, ValueType> multim = MultiMap;
		```
	**/
    operator stlMultimap() { return privateMultimap; }

    /**
		Check if MultiMap equals to multimap2.
	**/
    bool operator ==(const MultiMap& multimap2);

    /**
        Check if MultiMap does not equal to multimap2.
    **/
    bool operator !=(const MultiMap& multimap2);

    /**
        Compare the contents of MultiMap and multimap2 lexicographically.
    **/
    bool operator <(const MultiMap& multimap2);

    /**
        Compare the contents of MultiMap and multimap2 lexicographically.
    **/
    bool operator <=(const MultiMap& multimap2);

    /**
        Compare the contents of MultiMap and multimap2 lexicographically.
    **/
    bool operator >(const MultiMap& multimap2);

    /**
        Compare the contents of MultiMap and multimap2 lexicographically.
    **/
    bool operator >=(const MultiMap& multimap2);

private:
    std::multimap<KeyType, ValueType> privateMultimap;
=======
  iterator begin() { return privateMultimap.begin(); }
  const_iterator begin() const { return privateMultimap.begin(); }

  iterator end() { return privateMultimap.end(); }
  const_iterator end() const { return privateMultimap.end(); }

  Set<ValueType> find(const KeyType& key);

  stlMultimap toStlMultimap() { return privateMultimap; }

  operator stlMultimap() { return privateMultimap; }

  bool operator==(const MultiMap& multimap2);
  bool operator!=(const MultiMap& multimap2);
  bool operator<(const MultiMap& multimap2);
  bool operator<=(const MultiMap& multimap2);
  bool operator>(const MultiMap& multimap2);
  bool operator>=(const MultiMap& multimap2);

 private:
  std::multimap<KeyType, ValueType> privateMultimap;
>>>>>>> 34c7e993
};

template <typename KeyType, typename ValueType>
MultiMap<KeyType, ValueType>::MultiMap() {
  // do nothing
}

template <typename KeyType, typename ValueType>
<<<<<<< HEAD
MultiMap<KeyType, ValueType>::MultiMap( std::initializer_list<StdValueType> init) {
    privateMultimap = init;
=======
MultiMap<KeyType, ValueType>::MultiMap(const MultiMap& other) {
  privateMultimap = other.privateMultimap;
}

template <typename KeyType, typename ValueType>
MultiMap<KeyType, ValueType>::MultiMap(
    std::initializer_list<StdValueType> init) {
  privateMultimap = init;
>>>>>>> 34c7e993
}

template <typename KeyType, typename ValueType>
MultiMap<KeyType, ValueType>::MultiMap(stlMultimap& stlMultimap2) {
  privateMultimap = stlMultimap2;
}

template <typename KeyType, typename ValueType>
MultiMap<KeyType, ValueType>::~MultiMap() {
  // do nothing
}

template <typename KeyType, typename ValueType>
MultiMap<KeyType, ValueType>& MultiMap<KeyType, ValueType>::operator=(
    MultiMap& multimap2) {
  privateMultimap = multimap2.privateMultimap;
  return *this;
}

template <typename KeyType, typename ValueType>
bool MultiMap<KeyType, ValueType>::isEmpty() const {
  return privateMultimap.empty();
}

template <typename KeyType, typename ValueType>
int MultiMap<KeyType, ValueType>::size() const {
  return privateMultimap.size();
}

template <typename KeyType, typename ValueType>
void MultiMap<KeyType, ValueType>::clear() {
  privateMultimap.clear();
}

template <typename KeyType, typename ValueType>
void MultiMap<KeyType, ValueType>::erase(const KeyType& key) {
  privateMultimap.erase(key);
}

template <typename KeyType, typename ValueType>
int MultiMap<KeyType, ValueType>::count(const KeyType& key) const {
  return privateMultimap.count(key);
}

template <typename KeyType, typename ValueType>
Set<ValueType> MultiMap<KeyType, ValueType>::find(const KeyType& key) {
  Set<ValueType> valueSet;
  auto elementsFound = privateMultimap.equal_range(key);
  for (auto i = elementsFound.first; i != elementsFound.second; ++i) {
    valueSet.insert(i->second);
  }
  return valueSet;
}

template <typename KeyType, typename ValueType>
bool MultiMap<KeyType, ValueType>::operator==(const MultiMap& multimap2) {
  return privateMultimap == multimap2.privateMultimap;
}

template <typename KeyType, typename ValueType>
bool MultiMap<KeyType, ValueType>::operator!=(const MultiMap& multimap2) {
  return privateMultimap != multimap2.privateMultimap;
}

template <typename KeyType, typename ValueType>
bool MultiMap<KeyType, ValueType>::operator<(const MultiMap& multimap2) {
  return privateMultimap < multimap2.privateMultimap;
}

template <typename KeyType, typename ValueType>
bool MultiMap<KeyType, ValueType>::operator<=(const MultiMap& multimap2) {
  return privateMultimap <= multimap2.privateMultimap;
}

template <typename KeyType, typename ValueType>
bool MultiMap<KeyType, ValueType>::operator>(const MultiMap& multimap2) {
  return privateMultimap > multimap2.privateMultimap;
}

template <typename KeyType, typename ValueType>
bool MultiMap<KeyType, ValueType>::operator>=(const MultiMap& multimap2) {
  return privateMultimap >= multimap2.privateMultimap;
}

}  // namespace cuhksz

#endif  // CUHKSZ_CONTAINERS_MULTIMAP<|MERGE_RESOLUTION|>--- conflicted
+++ resolved
@@ -18,7 +18,6 @@
   typedef std::multimap<KeyType, ValueType> stlMultimap;
   typedef ValueType value_type;
 
-<<<<<<< HEAD
     MultiMap();
 
     /**
@@ -43,16 +42,9 @@
         ```
     **/
     MultiMap( stlMultimap& stlMultimap2 );
-=======
-  MultiMap();
-  MultiMap(const MultiMap& other);
-  MultiMap(std::initializer_list<StdValueType> init);
-  MultiMap(stlMultimap& stlMultimap2);
->>>>>>> 34c7e993
 
   ~MultiMap();
 
-<<<<<<< HEAD
     /**
 		Assign a MultiMap to another MultiMap.
 	**/
@@ -82,25 +74,11 @@
         Return the number of value with correspond key.
     **/
     int count(const KeyType& key) const;
-=======
-  MultiMap& operator=(MultiMap& multimap2);
-
-  bool isEmpty() const;
-
-  int size() const;
-
-  void clear();
-
-  void erase(const KeyType& key);
-
-  int count(const KeyType& key) const;
->>>>>>> 34c7e993
 
   typedef typename std::multimap<KeyType, ValueType>::iterator iterator;
   typedef
       typename std::multimap<KeyType, ValueType>::const_iterator const_iterator;
 
-<<<<<<< HEAD
     /**
 		Return a begin iterator.
 	**/
@@ -187,29 +165,7 @@
 
 private:
     std::multimap<KeyType, ValueType> privateMultimap;
-=======
-  iterator begin() { return privateMultimap.begin(); }
-  const_iterator begin() const { return privateMultimap.begin(); }
-
-  iterator end() { return privateMultimap.end(); }
-  const_iterator end() const { return privateMultimap.end(); }
-
-  Set<ValueType> find(const KeyType& key);
-
-  stlMultimap toStlMultimap() { return privateMultimap; }
-
-  operator stlMultimap() { return privateMultimap; }
-
-  bool operator==(const MultiMap& multimap2);
-  bool operator!=(const MultiMap& multimap2);
-  bool operator<(const MultiMap& multimap2);
-  bool operator<=(const MultiMap& multimap2);
-  bool operator>(const MultiMap& multimap2);
-  bool operator>=(const MultiMap& multimap2);
-
- private:
-  std::multimap<KeyType, ValueType> privateMultimap;
->>>>>>> 34c7e993
+    
 };
 
 template <typename KeyType, typename ValueType>
@@ -218,19 +174,8 @@
 }
 
 template <typename KeyType, typename ValueType>
-<<<<<<< HEAD
 MultiMap<KeyType, ValueType>::MultiMap( std::initializer_list<StdValueType> init) {
     privateMultimap = init;
-=======
-MultiMap<KeyType, ValueType>::MultiMap(const MultiMap& other) {
-  privateMultimap = other.privateMultimap;
-}
-
-template <typename KeyType, typename ValueType>
-MultiMap<KeyType, ValueType>::MultiMap(
-    std::initializer_list<StdValueType> init) {
-  privateMultimap = init;
->>>>>>> 34c7e993
 }
 
 template <typename KeyType, typename ValueType>
