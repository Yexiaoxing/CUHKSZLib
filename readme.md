# Proposal for Project - CUHKSZ C++ Library

**This is a draft, may change afterwards**

## Motivation
We used Stanford C++ library in this semester, however, this library has several
shortcomings:

1. This library is not precompiled, so the user needs to recompile the whole
library for each new project.
2. This library requires `qmake` for Makefile generating, and `qmake` requires
the whole Qt package (for size around 1GB). But in fact, the library has nothing
to do with the Qt library; the only thing it needs is `qmake` tool.
  * This 'requirement problem' is even more severe on macOS - Qt package
   requires Xcode on mac, so that we need to install Xcode + Qt (totally about
   8GB) to use this small library.
  * The `.pro` file it provides seems to have some problems as many students
  encounters weird error messages when they try to use it with Qt Creator.
3. This library does not support Windows x64, as it is written for the gcc
compatible toolchain. (Not exactly, but there is some code in the library which
can only compile on 32bit Windows with mingw32).
4. This library is not stand-alone, i.e. it needs an extra jdk environment to
run the program.

## Objects
We want to design and implement a C++ library that overcome those shortcomings
and make some other improvements:
### Overcoming shortcomings
1. The library should be able to statically or dynamically link to the
executable files.
2. The library should have a minimized requirement. We should try to limit the
use of external libraries especially the big ones.
3. The library should use `cmake` to
support as many platforms as possible. The code should not target on certain
platform and the library should be tested on different systems before publishing.
Also, the library should not target on certain IDE, it should be able to generate
project files or makefiles for different building toolchains. The environment
that should be supported are:
  1. Linux x64 (make/gcc)
  2. macOS (make/clang and Xcode)
  3. MSVC
  4. mingw32
  5. msys64 and msys32 (make/gcc)
  6. *cygwin (scheduled)*
4. The library should be totally in C++/C, which means that it is written with
C++/C and do not need special environment (especially java or python, etc.) to
run.

### General Ideas
1. Do not include those functionalities that the standard library has. Try to
make a user friendly or simple interface for the standard library.
2. This library is supposed to be used by CSC3002 students in the future, so it
should has some useful but simple functionalities.
3. Be consistent in code style, especially the public interface (e.g. class names,
  free function names).
4. Eliminate the use of C++ exceptions. C++ is not java: its supports for
exceptions is not as user friendly as java. So the use of exceptions should be
limited inside the library; do not leak the exceptions to the user.

## Plans
1. Simpler interface for standard library:
  1. Containers
    1. vector
    2. linked list
    3. queue and stack
    4. map and multimap (ordered and unordered)
    5. set and multiset
    6. priority_queue (heap)
  2. Utility functions
    1. Array utils
    2. IO helper
    3. string functions
2. Safer random library with simple interface
 ([reference](http://en.cppreference.com/w/cpp/numeric/random))
3. math functions (like gcd)
<<<<<<< HEAD
4. More Data structure
  1. math
    1. matrix
    2. 2D&3D space with Cartesian coordinates and polar coordinates
      1. point
      2. vector
      3. polynomial
      4. circle
    3. graph
      1. point
      2. edge
  2. string
    1. Trie (prefix tree)
    2. suffix array
    3. Aho-Corasick automation
  3. others
    1. normal rooted tree
    2. binary tree
    3. segment tree
    4. binary indexed tree
    5. binary search tree
    6. Disjoint-set data structure (并查集)
5. build autograder
=======
4. *threading library (postponed)*
  1. simple threading/tasking
  2. thread pool
5. Algorithms
  1. *Parallel algorithms (postponed)*
>>>>>>> 80ab71b6

## Specs
1. Implements with C++11
2. Can be precompiled
3. No large dependencies
4. Cross-platform

## Schedule
1. Learn to use git
2. Decide coding style
3. Design library
4. Implement library
5. Learn and use unit test (e.g. googletest)
6. Learn cmake
7. Build publish version
8. Final test

1 and 2 should last about 1 week. And 3, 4 should last about 1 month. 5, 6 should
be done along with 4. And 7, 8 will start around May.

## Other mentions
This library will become open source after this semester (to be posted on
Github), so everyone including students, professors and TAs can make their
contribution to the library to make it better and better.

## Problems
1. If we do not use Qt or java backend, it may be very hard to have GUI support
part in our library.
2. We cannot develop a library as the same level as the Stanford one in such
short time. So this project is intended to be continuously developed.<|MERGE_RESOLUTION|>--- conflicted
+++ resolved
@@ -73,7 +73,6 @@
 2. Safer random library with simple interface
  ([reference](http://en.cppreference.com/w/cpp/numeric/random))
 3. math functions (like gcd)
-<<<<<<< HEAD
 4. More Data structure
   1. math
     1. matrix
@@ -97,13 +96,11 @@
     5. binary search tree
     6. Disjoint-set data structure (并查集)
 5. build autograder
-=======
-4. *threading library (postponed)*
+6. *threading library (postponed)*
   1. simple threading/tasking
   2. thread pool
-5. Algorithms
+7. Algorithms
   1. *Parallel algorithms (postponed)*
->>>>>>> 80ab71b6
 
 ## Specs
 1. Implements with C++11
